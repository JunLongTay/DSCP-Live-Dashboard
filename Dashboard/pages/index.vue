<template>
  <div class="relative min-h-screen">
    <!-- BG + overlay -->
    <img
      src="/home.jpg"
      alt="Background"
      class="fixed top-0 left-0 w-full h-full object-cover z-0 blur-md opacity-70 pointer-events-none select-none"
      onerror="this.style.display='none'"
    />
    <div class="fixed top-0 left-0 w-full h-full bg-black/80 z-10 pointer-events-none" />

    <!-- Sidebar -->
    <div class="fixed top-0 left-0 bottom-0 w-64 h-full z-30 border-r-2 border-orange-800 shadow-xl">
      <Sidebar />
    </div>

    <!-- Main -->
    <div class="min-h-screen relative z-20 flex flex-col px-6 md:px-12 py-8">

      <!-- 🔹 Device Slicer -->
      <!-- Dashboard Overview (no container) -->
      <div class="flex flex-col gap-4">
        <!-- Title + Last refreshed + Export row -->
        <div class="flex items-baseline gap-6 mb-2">
          <h1 class="text-3xl font-bold text-orange-400 font-roboto-slab">Composting Dashboard Overview</h1>
          <p class="text-sm text-orange-300">
            Last refreshed: {{ lastRefresh }}
          </p>
          <!-- Export Data Dropdown aligned right -->
          <div class="ml-auto">
            <Menu as="div" class="relative inline-block text-left">
              <div>
                <MenuButton>
                  <Button variant="default" class="export-data-btn">
                    Export Data ▼
                  </Button>
                </MenuButton>
              </div>
              <Transition
                enter="transition ease-out duration-100"
                enter-from="opacity-0 scale-95"
                enter-to="opacity-100 scale-100"
                leave="transition ease-in duration-75"
                leave-from="opacity-100 scale-100"
                leave-to="opacity-0 scale-95"
              >
                <MenuItems class="origin-top-right absolute right-0 mt-2 w-64 rounded-md shadow-lg
                                  bg-zinc-900 ring-1 ring-orange-700 ring-opacity-70 focus:outline-none z-50">
                  <div class="py-1">
                    <MenuItem>
                      <div class="px-4 py-2 text-sm text-orange-200 font-semibold">Full Report</div>
                    </MenuItem>
                    <MenuItem as="button"
                      @click="downloadFullReport"
                      class="w-full px-4 py-2 text-sm text-orange-100 hover:bg-orange-800 export-summary-btn"
                    >
                      Download All Charts + Summary
                    </MenuItem>
                  </div>
                </MenuItems>
              </Transition>
            </Menu>
          </div>
        </div>
        <!-- Divider line below header -->
        <hr class="border-t border-orange-700 mb-4" />

      <div class="w-full mb-8">
        <div class="flex items-center justify-between mb-2">
          <label class="font-medium text-orange-300">Filter by Device(s)</label>
          <span class="text-sm text-orange-200">{{ selected.length }} selected</span>
        </div>

        <!-- Selected Devices Chips & Clear All -->
        <div v-if="selected.length" class="flex items-center flex-wrap gap-2 mb-2">
          <span
            v-for="dev in selected"
            :key="dev"
            class="inline-flex items-center px-4 py-1 rounded-full bg-orange-800 text-orange-100 font-medium text-sm mr-2 animate-fade-in"
          >
            {{ dev }}
            <button
              @click.stop="remove(dev)"
              class="ml-2 text-orange-300 hover:text-orange-400 focus:outline-none pill-remove-btn"
              aria-label="Remove device"
            >
              ×
            </button>
          </span>
          <button
            @click="clearAll"
            class="ml-2 text-orange-400 text-sm font-semibold hover:underline clear-all-btn"
            style="margin-left:auto"
          >
            Clear All
          </button>
        </div>

        <!-- Modal Filter Trigger -->
        <button
          @click="showDeviceModal = true"
          class="w-full border border-orange-500 rounded p-2 bg-zinc-900 text-orange-100 text-left focus:outline-none focus:ring-2 focus:ring-orange-400 mt-3"
        >
          Select Devices
        </button>

        <!-- Device Filter Modal -->
        <div v-if="showDeviceModal" class="fixed inset-0 z-50 flex items-center justify-center bg-black/60">
          <div class="bg-zinc-900 border border-orange-500 rounded-lg shadow-lg p-6 w-full max-w-md relative animate-fade-in">
            <button @click="showDeviceModal = false" class="absolute top-3 right-3 text-orange-400 text-xl font-bold">×</button>
            <h3 class="text-lg font-bold text-orange-300 mb-3">Select Devices</h3>
            <input v-model="deviceSearch" type="text" placeholder="Search devices..." class="w-full mb-3 p-2 border border-orange-500 rounded bg-zinc-800 text-orange-100 placeholder-orange-400" />
            <div class="flex justify-between mb-2 text-orange-400 text-sm">
              <button @click="selectAllDevices" class="hover:underline">Select All</button>
              <button @click="clearAllDevices" class="hover:underline">Clear All</button>
            </div>
            <div class="max-h-60 overflow-y-auto mb-4">
              <div v-for="d in filteredDeviceOptions" :key="d" class="flex items-center gap-2 py-1">
                <input type="checkbox" :id="'dev-' + d" :value="d" v-model="modalSelected" class="accent-orange-500" />
                <label :for="'dev-' + d" class="text-orange-100">{{ d }}</label>
              </div>
            </div>
            <div class="flex justify-end gap-2 mt-2">
              <button @click="showDeviceModal = false" class="px-4 py-2 rounded bg-zinc-700 text-orange-200 font-semibold">Cancel</button>
              <button @click="confirmDeviceSelection" class="px-4 py-2 rounded bg-orange-500 text-white font-bold">Confirm</button>
            </div>
          </div>
        </div>
      </div>
    </div>

      <!-- 🔹 Average NPK Levels -->
      <h2 class="text-xl font-semibold mt-6 mb-4 text-orange-400">Average NPK Levels</h2>
      <div v-if="selected.length" class="grid grid-cols-1 sm:grid-cols-2 lg:grid-cols-3 gap-6 mb-8">
        <!-- NPK Cards -->
        <div
          v-for="card in avgPerDevice"
          :key="card.devicename"
          class="bg-gradient-to-br from-zinc-900 via-zinc-800 to-zinc-900 border border-orange-300/20 rounded-xl shadow-xl p-6
                 transition-transform duration-200 hover:-translate-y-1 hover:shadow-2xl flex flex-col orange-glow"
          style="will-change: transform;"
        >
          <!-- Header -->
          <h3 class="text-xl font-semibold text-orange-300 mb-4 text-center">
            {{ card.devicename }}
          </h3>
          <!-- Nutrient rows -->
          <div v-for="nutrient in ['nitrogen','phosphorus','potassium']" :key="nutrient" class="mb-6 flex items-center gap-4">
            <!-- Status bar/glyph -->
            <div class="flex flex-col items-center w-16 flex-shrink-0">
              <div
                class="w-2 h-10 rounded-full"
                :class="{
                  'bg-green-500': npkStatus(nutrient as NPKKey, card[nutrient as keyof typeof card])==='Optimal',
                  'bg-yellow-500': npkStatus(nutrient as NPKKey, card[nutrient as keyof typeof card])==='Low',
                  'bg-red-500': npkStatus(nutrient as NPKKey, card[nutrient as keyof typeof card])==='High'
                }"
                :style="{
                  height: '40px',
                  transition: 'height 0.8s cubic-bezier(0.4,0,0.2,1)',
                  boxShadow:
                    npkStatus(nutrient as NPKKey, card[nutrient as keyof typeof card])==='Optimal'
                      ? '0 0 8px 2px #22c55e'
                      : npkStatus(nutrient as NPKKey, card[nutrient as keyof typeof card])==='Low'
                        ? '0 0 8px 2px #facc15'
                        : npkStatus(nutrient as NPKKey, card[nutrient as keyof typeof card])==='High'
                          ? '0 0 8px 2px #f87171'
                          : ''
                }"
              ></div>
              <span class="mt-1 text-xs text-zinc-400 font-semibold">
                {{ npkStatus(nutrient as NPKKey, card[nutrient as keyof typeof card]) }}
              </span>
            </div>
            <!-- Value & label -->
            <div class="flex-1 flex flex-col min-w-0">
              <span class="text-sm font-medium text-orange-300 capitalize mb-1" style="opacity:0.8;">
                {{ nutrient }}
              </span>
              <span class="text-3xl font-bold text-orange-400 leading-tight">
                {{ card[nutrient as keyof typeof card] }} {{ NPK_UNIT }}
              </span>
            </div>
<<<<<<< HEAD
=======
            <!-- Gauge bar (consistent color zones for all cards/charts) -->
            <div class="flex-1 flex flex-col items-center min-w-0">
              <div class="w-full h-2 rounded-full overflow-hidden relative bg-gradient-to-r from-yellow-400 via-green-500 to-red-500">
                <!-- Value marker -->
                <div
                  class="absolute top-0 h-full rounded-full"
                  :style="{
                    left: 0,
                    width: `${Math.min(100, Math.max(0,
                      ((Number(card[nutrient as NPKKey]) - NPK_THRESHOLDS[nutrient as NPKKey].low) /
                        (NPK_THRESHOLDS[nutrient as NPKKey].high - NPK_THRESHOLDS[nutrient as NPKKey].low)
                      ) * 100
                    ))}%`,
                    background: npkStatus(nutrient as NPKKey, card[nutrient as keyof typeof card]) === 'Optimal'
                      ? '#22c55e'
                      : npkStatus(nutrient as NPKKey, card[nutrient as keyof typeof card]) === 'Low'
                        ? '#facc15'
                        : '#f87171',
                    opacity: 0.7
                  }"
                ></div>
                <!-- Threshold markers -->
                <div
                  class="absolute top-0 h-full w-0.5 bg-orange-400"
                  :style="{ left: '0%' }"
                  title="Min threshold"
                ></div>
                <div
                  class="absolute top-0 h-full w-0.5 bg-orange-400"
                  :style="{ left: '100%' }"
                  title="Max threshold"
                ></div>
                <!-- Value indicator -->
                <div
                  class="absolute top-0 h-full w-1"
                  :style="{
                    left: `${Math.min(100, Math.max(0,
                      ((Number(card[nutrient as NPKKey]) - NPK_THRESHOLDS[nutrient as NPKKey].low) /
                        (NPK_THRESHOLDS[nutrient as NPKKey].high - NPK_THRESHOLDS[nutrient as NPKKey].low)
                      ) * 100
                    ))}%`,
                    background: '#fff'
                  }"
                  title="Current value"
                ></div>
              </div>
              <!-- Range labels below bar -->
              <div class="w-full flex justify-between text-[10px] text-orange-300 mt-1 px-1">
                <span>Low</span>
                <span>Optimal</span>
                <span>High</span>
              </div>
              <!-- Conditional messaging below bar (unchanged) -->
              <div class="text-[11px] font-semibold mt-1"
                :class="{
                  'text-green-500': npkStatus(nutrient as NPKKey, card[nutrient as keyof typeof card]) === 'Optimal',
                  'text-yellow-500': npkStatus(nutrient as NPKKey, card[nutrient as keyof typeof card]) === 'Low',
                  'text-red-500': npkStatus(nutrient as NPKKey, card[nutrient as keyof typeof card]) === 'High'
                }"
              >
                <template v-if="npkStatus(nutrient as NPKKey, card[nutrient as keyof typeof card]) === 'Optimal'">
                  ✅ In optimal range
                </template>
                <template v-else-if="npkStatus(nutrient as NPKKey, card[nutrient as keyof typeof card]) === 'Low'">
                  🟠 Too low
                </template>
                <template v-else>
                  🔴 Too high
                </template>
              </div>
            </div>
>>>>>>> 4a832f2d
          </div>
          <!-- Recommendations accordion -->
          <details class="mt-auto bg-zinc-900 border border-orange-700 rounded-lg">
            <summary
              class="cursor-pointer py-2 px-4 text-sm font-medium text-orange-300
                     transition-colors duration-150 flex items-center gap-2"
            >
              <!-- Icon: Lightbulb -->
              <svg xmlns="http://www.w3.org/2000/svg" class="h-5 w-5 text-orange-400" fill="none" viewBox="0 0 24 24" stroke="currentColor">
                <path stroke-linecap="round" stroke-linejoin="round" stroke-width="2"
                  d="M12 3a7 7 0 00-7 7c0 3.07 1.64 5.64 4 6.32V18a1 1 0 001 1h4a1 1 0 001-1v-1.68c2.36-.68 4-3.25 4-6.32a7 7 0 00-7-7zm0 16v2m-4-2h8" />
              </svg>
              Recommendations
            </summary>
            <ul class="p-4 list-none text-sm text-orange-200 space-y-2">
              <li v-for="note in npkRecommendations[card.devicename].split('. ')" :key="note" class="flex items-start gap-2">
                <span class="text-lg">•</span>
                <span>{{ note }}</span>
              </li>
            </ul>
          </details>
        </div>
      </div>
      <div v-else class="flex items-center justify-center h-32 text-orange-300 text-lg font-bold mb-8">
        Please select a device to get started.
      </div>


      <!-- 🔸 Soil Temperature -->
      <h2 class="text-xl font-semibold mt-6 mb-4 text-orange-400">Soil Temperature</h2>
      <div v-if="selected.length" class="grid grid-cols-1 md:grid-cols-2 gap-6 mb-12">
        <div
          v-for="(device, idx) in selected"
          :key="device"
          class="bg-zinc-900 border border-orange-300/20 rounded-xl shadow-xl p-6
         transition-transform duration-200 hover:-translate-y-1 hover:shadow-2xl flex flex-col orange-glow"
          style="will-change: transform;"
        >
          <!-- Chart Header with pill toggles -->
          <div class="flex items-center justify-between mb-2">
            <div class="flex gap-2">
              <button
                class="pill flex items-center gap-1 px-3 py-1 rounded-full bg-orange-900 text-orange-100 font-semibold text-xs border border-orange-500"
                :class="{ 'opacity-100': soilSeriesVisible[device][0], 'opacity-50': !soilSeriesVisible[device][0] }"
                @click="toggleSeries(device, 0)"
              >
                <span class="swatch w-3 h-3 rounded-full bg-orange-400 inline-block"></span>
                Raw
              </button>
              <button
                class="pill flex items-center gap-1 px-3 py-1 rounded-full bg-blue-900 text-blue-100 font-semibold text-xs border border-blue-500"
                :class="{ 'opacity-100': soilSeriesVisible[device][1], 'opacity-50': !soilSeriesVisible[device][1] }"
                @click="toggleSeries(device, 1)"
              >
                <span class="swatch w-3 h-3 rounded-full bg-blue-400 inline-block border-dashed border-2 border-blue-400"></span>
                Smthd.
              </button>
              <button
                class="pill flex items-center gap-1 px-3 py-1 rounded-full bg-yellow-900 text-yellow-100 font-semibold text-xs border border-yellow-500"
                :class="{ 'opacity-100': soilSeriesVisible[device][2], 'opacity-50': !soilSeriesVisible[device][2] }"
                @click="toggleSeries(device, 2)"
              >
                <span class="swatch w-3 h-3 rounded-full bg-yellow-400 inline-block border-dotted border-2 border-yellow-400"></span>
                Avg
              </button>
            </div>
            <button
              @click="downloadSingleSoilChart(idx, device)"
              class="download-btn flex items-center gap-2 px-2 py-1 rounded bg-transparent border border-orange-500 text-orange-500 font-semibold hover:bg-orange-700 hover:text-white transition-colors"
            >
              <svg xmlns="http://www.w3.org/2000/svg" class="h-4 w-4 download-icon" fill="none" viewBox="0 0 24 24" stroke="currentColor">
                <path stroke-linecap="round" stroke-linejoin="round" stroke-width="2" d="M12 16v-8m0 8l-4-4m4 4l4-4M4 20h16" />
              </svg>
              Download
            </button>
          </div>
          <LineChart
            :chart-data="soilChartDataSingleDeviceWithToggle(device, 'Soil Temp (°C)')"
            :chart-options="soilOptions"
            class="h-60"
            :ref="el => setSoilTempChartRef(el, idx)"
            :id="`soil-temp-chart-${idx}`"
          />
          <div class="mt-2 flex items-center justify-between w-full">
            <div class="text-center text-orange-400 font-semibold text-base">Chart: Soil Temp - {{ device }}</div>
          </div>
        </div>
      </div>
      <div v-else class="flex items-center justify-center h-32 text-orange-300 text-lg font-bold">
        Please select a device to get started.
      </div>

      <!-- 🔸 CO₂ Chart (Actual Only) -->
      <h2 class="text-xl font-semibold mt-6 mb-4 text-orange-400">CO₂ Levels</h2>
      <!-- Pills for CO₂ devices -->
      <div v-if="selected.length" class="flex flex-wrap gap-2 mb-2">
        <span
          v-for="(device, idx) in selected"
          :key="device"
          class="co2-pill inline-flex items-center px-4 py-1 rounded-full font-medium text-sm"
          :style="{
            background: co2DeviceColorMap[device],
            color: '#fff',
            border: `2px solid ${co2DeviceColorMap[device]}`,
            opacity: co2ChartDevices.includes(device) ? 1 : 0.5
          }"
          @click="toggleCo2Device(device)"
        >
          {{ device }}
        </span>
      </div>
      <div v-if="selected.length" class="bg-zinc-900 border border-orange-300/20 rounded-xl shadow-xl p-6 mb-12 transition-transform duration-200 hover:-translate-y-1 hover:shadow-2xl flex flex-col orange-glow" style="will-change: transform;">
        <!-- Chart Header with download button aligned right -->
        <div class="flex items-center justify-between mb-2">
          <div></div>
          <button
            @click="downloadChartImage('co2Chart')"
            class="download-btn flex items-center gap-2 px-2 py-1 rounded bg-transparent border border-orange-500 text-orange-500 font-semibold hover:bg-orange-700 hover:text-white transition-colors"
          >
            <svg xmlns="http://www.w3.org/2000/svg" class="h-4 w-4 download-icon" fill="none" viewBox="0 0 24 24" stroke="currentColor">
              <path stroke-linecap="round" stroke-linejoin="round" stroke-width="2" d="M12 16v-8m0 8l-4-4m4 4l4-4M4 20h16" />
            </svg>
            Download
          </button>
        </div>
        <LineChart
          :chart-data="co2Data"
          :chart-options="co2Options"
          ref="co2Chart"
          id="co2-chart"
          class="h-60"
        />
      </div>
      <div v-else class="flex items-center justify-center h-32 text-orange-300 text-lg font-bold">
        Please select a device to get started.
      </div>
    </div>
  </div>
</template>

<script setup lang="ts">
import Sidebar from '../components/Sidebar/index.vue'
import LineChart from '../components/LineChart.vue'
import {
  Combobox,
  ComboboxButton,
  ComboboxOptions,
  ComboboxOption,
  Menu, 
  MenuButton, 
  MenuItem, 
  MenuItems, 
} from '@headlessui/vue'
import { ref, computed, watchEffect, onMounted, nextTick, reactive } from 'vue'
import type { ChartData, ChartOptions } from 'chart.js'
import 'chartjs-adapter-date-fns'
import { Transition } from 'vue'
import { Button } from '@/components/ui/button'

// On mount, record the page load time in “HH:mm DD/MM/YYYY” format
const lastRefresh = ref('')

onMounted(() => {
  // Format as “HH:mm DD/MM/YYYY”
  const now = new Date()
  const hours   = String(now.getHours()).padStart(2, '0')
  const minutes = String(now.getMinutes()).padStart(2, '0')
  const day     = String(now.getDate()).padStart(2, '0')
  const month   = String(now.getMonth() + 1).padStart(2, '0')
  const year    = now.getFullYear()
  lastRefresh.value = `${hours}:${minutes} ${day}/${month}/${year}`
})

/* ── Types ───────────────────────── */
interface NPKReading { timestamp: string; nitrogen: number | null; phosphorus: number | null; potassium: number | null; devicename: string }
interface SoilReading { timestamp: string; soil_temp: number | null; devicename: string }
interface CO2Reading   { timestamp: string; co2: number | null; devicename: string;  }

/* ── State ───────────────────────── */
const SELECTED_DEVICES_KEY = 'dashboard_selected_devices'
const selected = ref<string[]>([])

// Make device names reactive
const allDeviceNamesRaw = ref<string[]>([])

onMounted(async () => {
  try {
    allDeviceNamesRaw.value = await $fetch<string[]>('http://localhost:3001/np-devices')
  } catch {
    allDeviceNamesRaw.value = []
  }
})

/* ── NPK helpers ─────────────────── */
// 1) Re‑use your existing thresholds & status function
const NPK_UNIT = 'ppm'
type NPKKey = 'nitrogen' | 'phosphorus' | 'potassium'
interface NPKThreshold { low: number; high: number }
const NPK_THRESHOLDS: Record<NPKKey, NPKThreshold> = {
  nitrogen:   { low: 200, high: 500 },
  phosphorus: { low: 330, high: 880 },
  potassium:  { low: 330, high: 880 }
}
function npkStatus(key: NPKKey, val: string) {
  const v = Number(val)
  const { low, high } = NPK_THRESHOLDS[key]
  if (isNaN(v)) return '—'
  if (v < low) return 'Low'
  if (v > high) return 'High'
  return 'Optimal'
}
function statusClass(status: string) {
  switch (status) {
    case 'Low':
      return 'bg-yellow-100 text-yellow-800 hover:bg-yellow-200'
    case 'High':
      return 'bg-red-100 text-red-800 hover:bg-red-200'
    case 'Optimal':
      return 'bg-green-100 text-green-800 hover:bg-green-200'
    default:
      return 'bg-gray-100 text-gray-600 hover:bg-gray-200'
  }
}
/* ── NPK fetch/avg ───────────────── */
const npkData = ref<NPKReading[]>([])

watchEffect(async () => {
  const bucket = 60    // minutes per bucket
  const windowMin = 1440  // minutes back (24 hrs)

  const url = `http://localhost:3001/compost-npk?bucket_min=${bucket}&window_min=${windowMin}`
  npkData.value = await $fetch<NPKReading[]>(url)
})

const filteredNpkData = computed(() => {
  if (!selected.value.length) return npkData.value
  // npkData rows have devicename
  return npkData.value.filter(row => selected.value.includes((row as any).devicename))
})

// Compute average NPK per device
const avgPerDevice = computed(() => {
  if (!selected.value.length) {
    // Show overall average if no device selected
    const data = npkData.value
    if (!data.length) return []
    const avgField = (f: keyof NPKReading) => (
      data.reduce((sum, d) => sum + (Number(d[f]) || 0), 0) / data.length
    ).toFixed(1)
    return [{
      devicename: 'All Devices',
      nitrogen: avgField('nitrogen'),
      phosphorus: avgField('phosphorus'),
      potassium: avgField('potassium')
    }]
  }
  // Per device
  return selected.value.map(device => {
    const data = npkData.value.filter(row => row.devicename === device)
    if (!data.length) return {
      devicename: device,
      nitrogen: '-', phosphorus: '-', potassium: '-'
    }
    const avgField = (f: keyof NPKReading) => (
      data.reduce((sum, d) => sum + (Number(d[f]) || 0), 0) / data.length
    ).toFixed(1)
    return {
      devicename: device,
      nitrogen: avgField('nitrogen'),
      phosphorus: avgField('phosphorus'),
      potassium: avgField('potassium')
    }
  })
})

// Computed recommendations based on NPK levels
const npkRecommendations = computed<Record<string,string>>(() => {
  const recs: Record<string,string> = {}

  avgPerDevice.value.forEach(card => {
    const notes: string[] = []
    const name = card.devicename
    const nStatus = npkStatus('nitrogen',   card.nitrogen)
    const pStatus = npkStatus('phosphorus', card.phosphorus)
    const kStatus = npkStatus('potassium',  card.potassium)

    // Nitrogen
    if (nStatus === 'Low') {
      notes.push('🟢 Low N: Add more green compost materials (vegetable scraps, coffee grounds, fresh grass clippings).')
    } else if (nStatus === 'High') {
      notes.push('🟠 High N: Mix in more brown materials (dried leaves, straw, shredded paper) to balance.')
    }

    // Phosphorus
    if (pStatus === 'Low') {
      notes.push('🟢 Low P: Toss in bone meal or crushed eggshells to boost phosphorus levels.')
    } else if (pStatus === 'High') {
      notes.push('🟠 High P: Reduce high‑P inputs (e.g. poultry manure) and add carbon‑rich browns.')
    }

    // Potassium
    if (kStatus === 'Low') {
      notes.push('🟢 Low K: Add wood ash or banana peels for a potassium boost.')
    } else if (kStatus === 'High') {
      notes.push('🟠 High K: Cut back on wood ash; mix in more greens or browns without K.')
    }

    recs[name] = notes.length
      ? notes.join(' ')
      : '✅ All nutrients are in good range for healthy composting.'
  })

  return recs
})
/* ── Soil helpers ─────────────────── */
const TEMP_RANGE  = { low: 25, high: 32 }

/* ── Soil charts ─────────────────── */
const soilRaw = ref<SoilReading[]>([])

watchEffect(async () => {
  const bucket = 60    // 1‑hour buckets
  const windowMin = 1440  // last 1440 minutes = 24 hours

  const url = `http://localhost:3001/soil-temp-co2?bucket_min=${bucket}&window_min=${windowMin}`
  soilRaw.value = await $fetch<SoilReading[]>(url)
})

const filteredSoilRaw = computed<SoilReading[]>(() => {
  if (!selected.value.length) return soilRaw.value;
  return soilRaw.value.filter(row =>
    selected.value.includes(row.devicename)
  );
});

function movingAvg(values: (number | null)[], windowMin = 5): (number | null)[] {
  const out: (number | null)[] = []
  for (let i = 0; i < values.length; i++) {
    const slice = values
      .slice(Math.max(0, i - windowMin + 1), i + 1)
      .filter(v => v != null) as number[]
    out.push(slice.length ? slice.reduce((a, b) => a + b, 0) / slice.length : null)
  }
  return out
}

function cleanZeros(arr: (number | null)[], minValid = 1): (number | null)[] {
  return arr.map(v => (v == null || v <= minValid ? null : v))
}

// Soil chart: single device per chart (for recent readings style)
function soilChartDataSingleDevice(device: string, label: string): ChartData<'line'> {
  const deviceData = soilRaw.value.filter(r => r.devicename === device)
  const allTimestamps = deviceData.map(r => r.timestamp).sort((a, b) => new Date(a).getTime() - new Date(b).getTime())
  const labels = allTimestamps.map(ts => {
    const dt = new Date(ts)
    return `${dt.getHours()}:${String(dt.getMinutes()).padStart(2, '0')}`
  })
  const temps = deviceData.map(d => d.soil_temp ?? 0)
  const cleaned = cleanZeros(temps)
  const smoothed = movingAvg(cleaned, 5)
  const valid = cleaned.filter(v => v != null) as number[]
  const avgVal = valid.length ? Math.round(valid.reduce((a, b) => a + b, 0) / valid.length) : 0
  return {
    labels,
    datasets: [
      {
        label: `${device} ${label}`,
        data: cleaned,
        borderColor: `hsl(30, 80%, 50%)`,
        pointRadius: 6, // Increased marker size
        spanGaps: true,
        fill: false,
      },
      {
        label: `${device} Smoothed ${label}`,
        data: smoothed,
        borderColor: `hsl(210, 80%, 60%)`,
        borderDash: [6, 6],
        pointRadius: 0,
        spanGaps: true,
        fill: false,
      },
      {
        label: `${device} Avg ${label}`,
        data: Array(labels.length).fill(avgVal),
        borderColor: `hsl(60, 80%, 40%)`,
        borderDash: [4, 4],
        pointRadius: 0,
        fill: false,
      }
    ]
  }
}

// Add reactive state for series visibility per device
const soilSeriesVisible = reactive<Record<string, [boolean, boolean, boolean]>>({})

// Initialize series visibility for each device
watchEffect(() => {
  for (const device of selected.value) {
    if (!soilSeriesVisible[device]) {
      soilSeriesVisible[device] = [true, true, true]
    }
  }
})

// Toggle handler
function toggleSeries(device: string, idx: number) {
  if (!soilSeriesVisible[device]) return
  soilSeriesVisible[device][idx] = !soilSeriesVisible[device][idx]
}

// Chart data builder with toggles
function soilChartDataSingleDeviceWithToggle(device: string, label: string): ChartData<'line'> {
  const deviceData = soilRaw.value.filter(r => r.devicename === device)
  const allTimestamps = deviceData.map(r => r.timestamp).sort((a, b) => new Date(a).getTime() - new Date(b).getTime())
  const labels = allTimestamps.map(ts => {
    const dt = new Date(ts)
    return `${dt.getHours()}:${String(dt.getMinutes()).padStart(2, '0')}`
  })
  const temps = deviceData.map(d => d.soil_temp ?? 0)
  const cleaned = cleanZeros(temps)
  const smoothed = movingAvg(cleaned, 5)
  const valid = cleaned.filter(v => v != null) as number[]
  const avgVal = valid.length ? Math.round(valid.reduce((a, b) => a + b, 0) / valid.length) : 0
  const visible = soilSeriesVisible[device] || [true, true, true]
  const datasets: ChartData<'line'>['datasets'] = []
  if (visible[0]) {
    datasets.push({
      label: `${device} Raw`,
      data: cleaned,
      borderColor: `hsl(30, 80%, 50%)`,
      pointRadius: 6,
      spanGaps: true,
      fill: false,
    })
  }
  if (visible[1]) {
    datasets.push({
      label: `${device} Smoothed`,
      data: smoothed,
      borderColor: `hsl(210, 80%, 60%)`,
      borderDash: [6, 6],
      pointRadius: 0,
      spanGaps: true,
      fill: false,
    })
  }
  if (visible[2]) {
    datasets.push({
      label: `${device} Avg`,
      data: Array(labels.length).fill(avgVal),
      borderColor: `hsl(60, 80%, 40%)`,
      borderDash: [4, 4],
      pointRadius: 0,
      fill: false,
    })
  }
  return {
    labels,
    datasets
  }
}

const soilOptions: ChartOptions<'line'> = {
  responsive: true,
  maintainAspectRatio: false,
  scales: {
    x: {
      type: 'category',      // now using string categories
      ticks: {
        maxRotation: 0,
        autoSkip: true,
        maxTicksLimit: 12,
      },
    },
    y: {
      // your y‑axis settings…
    },
  },
  plugins: {
    decimation: { enabled: true, algorithm: 'lttb', samples: 60 },
    tooltip: {
      callbacks: {
        afterBody(items) {
          const item = items?.[0]
          if (!item) return ''
          const lbl = String(item.dataset?.label ?? '')
          const v = item.parsed?.y
          if (v == null) return ''
          const isTemp = lbl.includes('Temp')
          const range = TEMP_RANGE
          if (v < range.low)  return isTemp ? 'Below ideal range' : 'Too dry'
          if (v > range.high) return isTemp ? 'Above ideal range' : 'Too wet'
          return isTemp ? 'Within ideal range' : 'Healthy moisture'
        },
      },
    },
  },
}

/* ── CO₂ Forecast ─────────────────── */
const CO2_UNIT = 'ppm'
const FORECAST_RATIO = 0.25
const co2Raw = ref<CO2Reading[]>([])
const bucket = 60    // minutes per bucket
const windowMin = 1440  // minutes back (24 hrs)

watchEffect(async () => {
  const qs = new URLSearchParams({
    bucket_min: bucket.toString(),
    window_min: windowMin.toString(),
  }).toString()

  // now you get one averaged co2 point per hour for the past day
  co2Raw.value = await $fetch<CO2Reading[]>(
    `http://localhost:3001/soil-temp-co2?${qs}`
  )
})

function movingCo2Avg(data: number[], windowSize: number): number[] {
  const result = []
  for (let i = 0; i < data.length; i++) {
    const start = Math.max(0, i - windowSize + 1)
    const slice = data.slice(start, i + 1)
    const avg = slice.reduce((a, b) => a + b, 0) / slice.length
    result.push(+avg.toFixed(2))
  }
  return result
}

const filteredCo2Raw = computed(() => {
  if (!selected.value.length) return co2Raw.value
  return co2Raw.value.filter(row => selected.value.includes(row.devicename))
})

// CO2 chart: only actual lines for each device
const co2Data = computed<ChartData<'line'>>(() => {
  // Use selected devices only
  const devices = co2ChartDevices.value.length ? co2ChartDevices.value : Array.from(new Set(co2Raw.value.map(r => r.devicename)));
  // Collect all timestamps for x-axis
  const allTimestamps = Array.from(new Set(co2Raw.value.map(r => r.timestamp))).sort((a, b) => new Date(a).getTime() - new Date(b).getTime())
  const labels = allTimestamps.map(ts => {
    const dt = new Date(ts)
    return `${dt.getHours()}:${String(dt.getMinutes()).padStart(2, '0')}`
  })
  // Build dataset for each device
  const datasets = devices.map((device, idx) => {
    const deviceData = co2Raw.value.filter(r => r.devicename === device)
    // Map to all timestamps
    const dataMap = Object.fromEntries(deviceData.map(r => [r.timestamp, r.co2 ?? null]))
    const values = allTimestamps.map(ts => dataMap[ts] ?? null)
    return {
      label: `${device} CO₂ (Actual) (${CO2_UNIT})`,
      data: values,
      borderColor: co2DeviceColors[idx % co2DeviceColors.length],
      pointRadius: 6,
      fill: false
    }
  })
  return { labels, datasets }
})

const co2Options: ChartOptions<'line'> = {
  responsive: true,
  maintainAspectRatio: false,
  scales: {
    x: {
      type: 'category',
      ticks: { autoSkip: true, maxTicksLimit: 8, maxRotation: 0 }
    },
    y: {
      title: { display: true, text: `CO₂ (${CO2_UNIT})` }
    }
  },
  plugins: {
    tooltip: {
      callbacks: {
        label(ctx) {
          return `${ctx.dataset.label}: ${ctx.parsed.y} ${CO2_UNIT}`
        }
      }
    }
  }
}

/* ── CSV / Excel helpers ─────────────────── */
function toCSV(rows: Record<string, any>[], headers: string[]) {
  const escape = (val: any) => {
    if (val == null) return ''
    const s = String(val)
    return /[",\n]/.test(s) ? `"${s.replace(/"/g, '""')}"` : s
  }
  return [headers.join(','), ...rows.map(r => headers.map(h => escape(r[h])).join(','))].join('\n')
}

function downloadBlob(name: string, content: string | ArrayBuffer, type = 'text/csv') {
  const blob = new Blob([content], { type })
  const url = URL.createObjectURL(blob)
  const a = document.createElement('a')
  a.href = url
  a.download = name
  a.click()
  URL.revokeObjectURL(url)
}

/* specific rows builders */
function buildSoilRows(label: 'Soil Temp (°C') {
  // This function is currently unused in the UI, but kept for export helpers
  // If you want to export per-device data, you can loop over selected devices and use soilChartDataSingleDevice
  // For now, just return an empty array to avoid lint errors
  return []
}

function buildNPKRowsFiltered() {
  return filteredNpkData.value.map(r => ({
    timestamp: r.timestamp,
    devicename: r.devicename,
    nitrogen: r.nitrogen ?? '',
    phosphorus: r.phosphorus ?? '',
    potassium: r.potassium ?? ''
  }))
}

function buildSoilRowsFiltered() {
  return filteredSoilRaw.value.map(r => ({
    timestamp: r.timestamp,
    devicename: r.devicename,
    soil_temp: r.soil_temp ?? ''
  }))
}

function buildCO2RowsFiltered() {
  return filteredCo2Raw.value.map(r => ({
    timestamp: r.timestamp,
    devicename: r.devicename,
    co2: r.co2 ?? ''
  }))
}

/* new export panel */
type ExportFmt = 'csv' | 'xlsx'


async function exportSelected(fmt: ExportFmt) {
  const npkRows = buildNPKRowsFiltered()
  const soilRows = buildSoilRowsFiltered()
  const co2Rows = buildCO2RowsFiltered()

  if (fmt === 'csv') {
    downloadBlob('npk.csv', toCSV(npkRows, ['timestamp', 'devicename', 'nitrogen', 'phosphorus', 'potassium']))
    downloadBlob('soil_temp.csv', toCSV(soilRows, ['timestamp', 'devicename', 'soil_temp']))
    downloadBlob('co2.csv', toCSV(co2Rows, ['timestamp', 'devicename', 'co2']))
    return
  }

  const XLSX = await import(/* @vite-ignore */ 'xlsx')
  const wb = XLSX.utils.book_new()
  XLSX.utils.book_append_sheet(wb, XLSX.utils.json_to_sheet(npkRows), 'NPK')
  XLSX.utils.book_append_sheet(wb, XLSX.utils.json_to_sheet(soilRows), 'Soil Temp')
  XLSX.utils.book_append_sheet(wb, XLSX.utils.json_to_sheet(co2Rows), 'CO2')

  const wbout = XLSX.write(wb, { bookType: 'xlsx', type: 'array' })
  downloadBlob('selected_data.xlsx', wbout, 'application/vnd.openxmlformats-officedocument.spreadsheetml.sheet')
}

async function downloadFullReport() {
  // Gather all filtered data
  const npkRows = buildNPKRowsFiltered()
  const soilRows = buildSoilRowsFiltered()
  const co2Rows = buildCO2RowsFiltered()

  // Build a map for quick lookup
  const key = (row: any) => `${row.timestamp}|${row.devicename}`
  const merged: Record<string, any> = {}

  npkRows.forEach(row => {
    merged[key(row)] = {
      timestamp: row.timestamp,
      devicename: row.devicename,
      nitrogen: row.nitrogen,
      phosphorus: row.phosphorus,
      potassium: row.potassium,
      soil_temp: '',
      co2: ''
    }
  })

  soilRows.forEach(row => {
    const k = key(row)
    if (!merged[k]) {
      merged[k] = {
        timestamp: row.timestamp,
        devicename: row.devicename,
        nitrogen: '',
        phosphorus: '',
        potassium: '',
        soil_temp: row.soil_temp,
        co2: ''
      }
    } else {
      merged[k].soil_temp = row.soil_temp
    }
  })

  co2Rows.forEach(row => {
    const k = key(row)
    if (!merged[k]) {
      merged[k] = {
        timestamp: row.timestamp,
        devicename: row.devicename,
        nitrogen: '',
        phosphorus: '',
        potassium: '',
        soil_temp: '',
        co2: row.co2
      }
    } else {
      merged[k].co2 = row.co2
    }
  })

  // Convert merged object to array
  const allRows = Object.values(merged)

  // Export as CSV
  const csvContent = toCSV(
    allRows,
    ['timestamp', 'devicename', 'nitrogen', 'phosphorus', 'potassium', 'soil_temp', 'co2']
  );
  downloadBlob('full_report.csv', csvContent);
}


/* ── Chart Download Functions ─────────────────── */
const soilTempChartRefs = ref<any[]>([])

function setSoilTempChartRef(el: any, idx: number) {
  if (!el) return
  soilTempChartRefs.value[idx] = el
}

function downloadSingleSoilChart(idx: number, device: string) {
  // Use canvas ID to get the chart image, matching live-plant.vue
  const canvasId = `soil-temp-chart-${idx}`;
  const canvas = document.getElementById(canvasId) as HTMLCanvasElement;
  if (!canvas) {
    alert('Chart image could not be generated. Please ensure the chart is visible.');
    return;
  }
  const link = document.createElement('a');
  link.download = `Soil_Temp_${device}.png`;
  link.href = canvas.toDataURL('image/png');
  link.click();
}

function downloadChartImage(chartRef: string) {
  // Use canvas ID for CO2 chart
  let canvasId = '';
  if (chartRef === 'co2Chart') canvasId = 'co2-chart';
  const canvas = document.getElementById(canvasId) as HTMLCanvasElement;
  if (!canvas) {
    alert('Chart image could not be generated. Please ensure the chart is visible.');
    return;
  }
  const link = document.createElement('a');
  link.download = 'CO2_Chart.png';
  link.href = canvas.toDataURL('image/png');
  link.click();
}

/* ── Refs for Chart Instances ─────────────────── */
import type { ComponentPublicInstance } from 'vue'

type ChartComponentRef = ComponentPublicInstance<{ chartInstance?: any }>

const soilTempChart = ref<ChartComponentRef | null>(null)
const co2Chart = ref<ChartComponentRef | null>(null)


/* ── Device slicer ─────────────────── */
const options = computed(() => allDeviceNamesRaw.value.filter(d => !selected.value.includes(d)))
const allSelected = computed(() =>
  allDeviceNamesRaw.value.length > 0 && selected.value.length === allDeviceNamesRaw.value.length
)

// Modal filter state
const showDeviceModal = ref(false)
const deviceSearch = ref('')
const modalSelected = ref<string[]>([])

const filteredDeviceOptions = computed(() => {
  const search = deviceSearch.value.trim().toLowerCase()
  if (!search) return allDeviceNamesRaw.value
  return allDeviceNamesRaw.value.filter(d => d.toLowerCase().includes(search))
})

function selectAllDevices() {
  modalSelected.value = [...filteredDeviceOptions.value]
}
function clearAllDevices() {
  modalSelected.value = []
}
function confirmDeviceSelection() {
  selected.value = [...modalSelected.value]
  showDeviceModal.value = false
}

// Keep modalSelected in sync with selected when opening modal
watchEffect(() => {
  if (showDeviceModal.value) {
    modalSelected.value = [...selected.value]
  }
})

function toggleDevice(dev: string) {
  if (selected.value.includes(dev)) {
    selected.value = selected.value.filter(d => d !== dev)
  } else {
    selected.value = [...selected.value, dev]
  }
}

function remove(dev: string) { selected.value = selected.value.filter(d => d !== dev) }
function clearAll() { selected.value = [] }

// State for CO₂ chart device filter
const co2ChartDevices = ref<string[]>([]);

// Initialize with all selected devices
watchEffect(() => {
  if (!co2ChartDevices.value.length && selected.value.length) {
    co2ChartDevices.value = [...selected.value]
  }
})

// Toggle device filter for CO₂ chart
function toggleCo2Device(dev: string) {
  if (co2ChartDevices.value.includes(dev)) {
    co2ChartDevices.value = co2ChartDevices.value.filter(d => d !== dev)
    // If none selected, show all
    if (co2ChartDevices.value.length === 0) {
      co2ChartDevices.value = [...selected.value]
    }
  } else {
    co2ChartDevices.value.push(dev)
  }
}

// Color palette for device pills and CO₂ chart lines
const co2DeviceColors = [
  '#facc15', // yellow (low)
  '#22c55e', // green (optimal)
  '#f87171', // red (high)
  // ...add more if needed, but keep first three as yellow, green, red for consistency
]

// Map device name to color based on its index in selected
const co2DeviceColorMap = computed<Record<string, string>>(() => {
  const map: Record<string, string> = {}
  const devices = selected.value.length ? selected.value : Array.from(new Set(co2Raw.value.map(r => r.devicename)))
  devices.forEach((dev, idx) => {
    map[dev] = co2DeviceColors[idx % co2DeviceColors.length]
  })
  return map
})
</script>

<style scoped>
@import url('https://fonts.googleapis.com/css2?family=Inter:wght@400;500;700&family=Roboto+Slab:wght@700&display=swap');

.font-inter {
  font-family: 'Inter', Arial, sans-serif;
}
.font-roboto-slab {
  font-family: 'Roboto Slab', serif;
}
h1, h2, h3, h4, h5, h6 {
  font-family: 'Roboto Slab', serif;
}
@keyframes fade-in {
  from { opacity: 0; transform: translateY(24px); }
  to   { opacity: 1; transform: none; }
}
.animate-fade-in {
  animation: fade-in 0.8s cubic-bezier(0.4,0,0.2,1);
}
.pill {
  transition: opacity 0.2s;
  cursor: pointer;
}
.swatch {
  display: inline-block;
  vertical-align: middle;
}
.swatch.dashed {
  border-style: dashed;
}
.swatch.dot {
  border-style: dotted;
}
.download-btn:hover {
  background: #c2410c;
  color: #fff;
  border-color: #ea580c;
  cursor: pointer;
}
.download-btn:hover .download-icon {
  color: #fff;
  stroke: #fff;
}
.download-icon {
  color: #ea580c;
  stroke: #ea580c;
  transition: color 0.2s, stroke 0.2s;
}
.clear-all-btn:hover {
  cursor: pointer;
}
.export-data-btn:hover {
  cursor: pointer;
}
.export-summary-btn:hover {
  cursor: pointer;
}
.pill-remove-btn:hover {
  cursor: pointer;
}
.co2-pill {
  border-style: solid;
  box-shadow: 0 0 0 1.5px #fff2;
  cursor: pointer;
}
.co2-pill:hover {
  box-shadow: 0 0 0 2px #fff3, 0 2px 8px #0002;
  opacity: 1;
}
.orange-glow {
  box-shadow:
    0 2px 16px 0 #ea580c33,
    0 0 0 1.5px #fff2,
    0 1px 8px #0002;
  transition: box-shadow 0.3s cubic-bezier(0.4,0,0.2,1);
}
.orange-glow:hover {
  box-shadow:
    0 4px 32px 0 #ea580c66,
    0 0 0 2px #ea580c99,
    0 2px 16px #0004;
}
</style>
<<<<<<< HEAD
  stroke: #fff;
}
=======

>>>>>>> 4a832f2d

<|MERGE_RESOLUTION|>--- conflicted
+++ resolved
@@ -181,80 +181,6 @@
                 {{ card[nutrient as keyof typeof card] }} {{ NPK_UNIT }}
               </span>
             </div>
-<<<<<<< HEAD
-=======
-            <!-- Gauge bar (consistent color zones for all cards/charts) -->
-            <div class="flex-1 flex flex-col items-center min-w-0">
-              <div class="w-full h-2 rounded-full overflow-hidden relative bg-gradient-to-r from-yellow-400 via-green-500 to-red-500">
-                <!-- Value marker -->
-                <div
-                  class="absolute top-0 h-full rounded-full"
-                  :style="{
-                    left: 0,
-                    width: `${Math.min(100, Math.max(0,
-                      ((Number(card[nutrient as NPKKey]) - NPK_THRESHOLDS[nutrient as NPKKey].low) /
-                        (NPK_THRESHOLDS[nutrient as NPKKey].high - NPK_THRESHOLDS[nutrient as NPKKey].low)
-                      ) * 100
-                    ))}%`,
-                    background: npkStatus(nutrient as NPKKey, card[nutrient as keyof typeof card]) === 'Optimal'
-                      ? '#22c55e'
-                      : npkStatus(nutrient as NPKKey, card[nutrient as keyof typeof card]) === 'Low'
-                        ? '#facc15'
-                        : '#f87171',
-                    opacity: 0.7
-                  }"
-                ></div>
-                <!-- Threshold markers -->
-                <div
-                  class="absolute top-0 h-full w-0.5 bg-orange-400"
-                  :style="{ left: '0%' }"
-                  title="Min threshold"
-                ></div>
-                <div
-                  class="absolute top-0 h-full w-0.5 bg-orange-400"
-                  :style="{ left: '100%' }"
-                  title="Max threshold"
-                ></div>
-                <!-- Value indicator -->
-                <div
-                  class="absolute top-0 h-full w-1"
-                  :style="{
-                    left: `${Math.min(100, Math.max(0,
-                      ((Number(card[nutrient as NPKKey]) - NPK_THRESHOLDS[nutrient as NPKKey].low) /
-                        (NPK_THRESHOLDS[nutrient as NPKKey].high - NPK_THRESHOLDS[nutrient as NPKKey].low)
-                      ) * 100
-                    ))}%`,
-                    background: '#fff'
-                  }"
-                  title="Current value"
-                ></div>
-              </div>
-              <!-- Range labels below bar -->
-              <div class="w-full flex justify-between text-[10px] text-orange-300 mt-1 px-1">
-                <span>Low</span>
-                <span>Optimal</span>
-                <span>High</span>
-              </div>
-              <!-- Conditional messaging below bar (unchanged) -->
-              <div class="text-[11px] font-semibold mt-1"
-                :class="{
-                  'text-green-500': npkStatus(nutrient as NPKKey, card[nutrient as keyof typeof card]) === 'Optimal',
-                  'text-yellow-500': npkStatus(nutrient as NPKKey, card[nutrient as keyof typeof card]) === 'Low',
-                  'text-red-500': npkStatus(nutrient as NPKKey, card[nutrient as keyof typeof card]) === 'High'
-                }"
-              >
-                <template v-if="npkStatus(nutrient as NPKKey, card[nutrient as keyof typeof card]) === 'Optimal'">
-                  ✅ In optimal range
-                </template>
-                <template v-else-if="npkStatus(nutrient as NPKKey, card[nutrient as keyof typeof card]) === 'Low'">
-                  🟠 Too low
-                </template>
-                <template v-else>
-                  🔴 Too high
-                </template>
-              </div>
-            </div>
->>>>>>> 4a832f2d
           </div>
           <!-- Recommendations accordion -->
           <details class="mt-auto bg-zinc-900 border border-orange-700 rounded-lg">
@@ -1207,10 +1133,6 @@
     0 2px 16px #0004;
 }
 </style>
-<<<<<<< HEAD
   stroke: #fff;
 }
-=======
-
->>>>>>> 4a832f2d
-
+
